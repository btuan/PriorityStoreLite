""" api.py

Python API for PriorityStoreLite. Built on top of commonly available UNIX tools.

Exposes a simple CRUD API. Assumes that user to which SSH is done to has public key SSH configured.

Author: Brian Tuan
"""

import json
from random import randrange
from subprocess import run
import time
import numpy as np
from multiprocessing import Process


class PriorityStoreLite:
    def __init__(self, config_dir):
        self.config_dir = config_dir + '/' if config_dir[-1] != '/' else config_dir

        with open(self.config_dir + 'config.json', 'r') as f:
            self.config = json.load(f)
            if self.config is None:
                self.config = {}

        with open(self.config_dir + 'metadata.json', 'r') as f:
            self.metadata = json.load(f)
            if self.metadata is None:
                self.metadata = {}

        with open(self.config_dir + 'datanodes.json', 'r') as f:
            self.datanodes = json.load(f)['nodelist']
            assert(len(self.datanodes) != 0)

        self.num = len(self.datanodes)
        self.latencies = [90, 30] * int(self.num*0.5)
        if int(self.num/2.0)*2 != self.num:
            # uneven number of datanodes
            self.latencies.append(30)
        self.effective = []
        for i in range(self.num):
            self.effective = [1.0/self.latencies[i]]
        # SOME CONSTANTS OF THE SYSTEM.
        # 16 GB storage on each
        self.capacities = [16777216000] * self.num
        self.available = [16777216000] * self.num
        self.block_size = 67108864

    def persist_metadata(self):
        self.metadata["PSL"] = {
            'capacities': self.capacities,
            'available': self.available,
            'block_size': self.block_size,
            'latencies': self.latencies,
        }
        with open(self.config_dir + 'metadata.json', 'w') as f:
            json.dump(self.metadata, f)

    def execute_command(self, node, command):
        return run(['ssh', node, command])

    def execute_scp(self, node, filename, output='./'):
        return run(['scp', node + ':' + self.config['path'] + filename, output])

    def execute_create(self, node, basename, command):
        self.execute_command(node, 'mkdir -p "{}"'.format(self.config['path'] + basename))
        self.execute_command(node, command)

    def execute_on_nodes(self, nodes, func, args):
        ps = []
        # spawn threads
        for i in nodes:
            node = self.datanodes[i]; tmp_args = (node,) + args
            p = Process(target=func, args=tmp_args)
            p.start(); ps.append(p)
        # join all the threads
        for i in nodes:
            ps[i].join()

    def create_file(self, filename, size=67108864*2, node=None, priority=0):
        if filename in self.metadata:
            return None

<<<<<<< HEAD
=======
        path = self.config['path'] + filename
        command = "head -c {} </dev/urandom > {}".format(size, path)

>>>>>>> 023fef89
        if node is None:
            node = self.datanodes[randrange(len(self.datanodes))]
        elif node not in self.datanodes:
            return None

        path = self.config['path'] + filename
        num_blocks = int(np.ceil(size*1.0/self.block_size))
        command = "head -c {} </dev/urandom > {}".format(self.block_size, self.config['path'] + filename)
        nodes = self.placement_node_ids(num_blocks)
        if nodes is None:
            return None

        self.metadata[filename] = {
            'nodes': nodes,
            'modified': time.strftime("%a, %d %b %Y %H:%M:%S GMT", time.gmtime()),
            'priority': priority,
        }
        self.persist_metadata()

        if filename.count('/') > 1:
            basename = filename[:filename.rfind('/')]
        else:
            basename = ''

        self.execute_on_nodes(nodes, self.execute_create, args=(basename, command))
        return 1.0

    def placement_node_ids(self, num_blocks=3):
        nodes = []
        for i in range(num_blocks):
            node = np.argmax(self.effective)
            # Main formula for effectiveness
            self.available[node] -= self.block_size
            # No more available storage!
            if (self.available[node] < 0):
                # Roll back the change
                self.available[node] += self.block_size
                return None
            nodes.append(np.asscalar(node))
            self.effective[node] = ((self.available[node]/self.capacities[node])**2)/self.latencies[node]

        return nodes

    def delete_file(self, filename):
        if filename not in self.metadata:
            return None

        command = "rm -rf {}".format(self.config['path'] + filename)
        nodes = self.metadata[filename]['nodes']
        del self.metadata[filename]

        self.persist_metadata()
        self.execute_on_nodes(nodes, self.execute_command, args=(command,))
        return 1.0

    def retrieve_file(self, filename, output='./'):
        if filename not in self.metadata:
            return None
        else:
            nodes = self.metadata[filename]['nodes']
            self.metadata[filename]['modified'] = time.strftime("%a, %d %b %Y %H:%M:%S GMT", time.gmtime())
            self.execute_on_nodes(nodes, self.execute_scp, args=(filename, output))
        return 1.0

    def list_files(self):
        return self.metadata<|MERGE_RESOLUTION|>--- conflicted
+++ resolved
@@ -81,13 +81,7 @@
     def create_file(self, filename, size=67108864*2, node=None, priority=0):
         if filename in self.metadata:
             return None
-
-<<<<<<< HEAD
-=======
-        path = self.config['path'] + filename
-        command = "head -c {} </dev/urandom > {}".format(size, path)
-
->>>>>>> 023fef89
+        
         if node is None:
             node = self.datanodes[randrange(len(self.datanodes))]
         elif node not in self.datanodes:
