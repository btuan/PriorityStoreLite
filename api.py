--- conflicted
+++ resolved
@@ -96,11 +96,7 @@
 
     def effectiveness_for_node_helper(self, i, available):
         worst_latency = max(self.latencies)*self.capacities[np.argmax(self.latencies)]/self.block_size
-<<<<<<< HEAD
-        avg_latency = max(0.5*(self.capacities[i] - available[i])*self.latencies[i]/self.block_size, 
-=======
         avg_latency = max(0.5*(self.capacities[i] - self.available[i] + self.block_size)*self.latencies[i]/self.block_size, 
->>>>>>> ff25034b
                           self.latencies[i])
         # the greater the avg_latency, the worse for us it is
         self.effective[i] = 1.0 - (avg_latency/worst_latency)
